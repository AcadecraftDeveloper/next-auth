--- conflicted
+++ resolved
@@ -7,13 +7,8 @@
 import { OAuthCallbackError } from "../../errors"
 
 import type { CallbackParamsType, OpenIDCallbackChecks } from "openid-client"
-<<<<<<< HEAD
-import type { Account, LoggerInstance, Profile } from "../../.."
-import type { OAuthConfigInternal, ProfileCallback } from "../../../providers"
-=======
 import type { LoggerInstance, Profile } from "../../.."
-import type { OAuthChecks, OAuthConfig } from "../../../providers"
->>>>>>> 5d6643b6
+import type { OAuthConfigInternal } from "../../../providers"
 import type { InternalOptions } from "../../types"
 import type { InternalRequest } from "../.."
 import type { Cookie } from "../cookie"
@@ -84,11 +79,7 @@
 
     const nonce = await useNonce(cookies?.[options.cookies.nonce.name], options)
     if (nonce && provider.idToken) {
-<<<<<<< HEAD
       checks.nonce = nonce.value
-=======
-      ;(checks as OpenIDCallbackChecks).nonce = nonce.value
->>>>>>> 5d6643b6
       resCookies.push(nonce.cookie)
     }
 
@@ -108,7 +99,7 @@
         body,
         method,
       }),
-      ...provider.token?.params,
+      ...Object.fromEntries(provider.token?.url.searchParams.entries() ?? []),
     }
 
     if (provider.token?.request) {
@@ -140,9 +131,10 @@
     } else if (provider.idToken) {
       profile = tokens.claims()
     } else {
-      profile = await client.userinfo(tokens, {
-        params: provider.userinfo?.params,
-      })
+      const params = Object.fromEntries(
+        provider.userinfo?.url.searchParams.entries() ?? []
+      )
+      profile = await client.userinfo(tokens, { params })
     }
 
     const profileResult = await getProfile({
@@ -164,15 +156,6 @@
   logger: LoggerInstance
 }
 
-<<<<<<< HEAD
-export interface GetProfileResult {
-  profile: Awaited<ReturnType<ProfileCallback<any>>> | null
-  account: Omit<Account, "userId"> | null
-  OAuthProfile: Profile
-}
-
-=======
->>>>>>> 5d6643b6
 /** Returns profile, raw profile and auth provider details */
 async function getProfile({
   profile: OAuthProfile,
