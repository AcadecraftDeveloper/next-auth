--- conflicted
+++ resolved
@@ -17,15 +17,9 @@
 import getAuthorizationServer from "./authorization-server"
 
 import type { Account, LoggerInstance, Profile } from "../../.."
-<<<<<<< HEAD
-import type { OAuthConfig } from "../../../providers"
-import type { InternalOptions } from "../../../lib/types"
-import type { IncomingRequest, OutgoingResponse } from "../.."
-=======
 import type { OAuthChecks, OAuthConfig } from "../../../providers"
 import type { InternalOptions } from "../../types"
 import type { RequestInternal, OutgoingResponse } from "../.."
->>>>>>> 7cf49566
 import type { Cookie } from "../cookie"
 import type {
   OAuth2Error,
