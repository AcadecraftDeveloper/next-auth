--- conflicted
+++ resolved
@@ -1,11 +1,7 @@
 import getAuthorizationUrl from "../lib/oauth/authorization-url"
+import getUserFromEmail from "../lib/email/getUserFromEmail"
 import emailSignin from "../lib/email/signin"
-<<<<<<< HEAD
 import type { InternalRequest, InternalResponse } from ".."
-=======
-import getUserFromEmail from "../lib/email/getUserFromEmail"
-import type { RequestInternal, OutgoingResponse } from ".."
->>>>>>> 6f459225
 import type { InternalOptions } from "../types"
 import type { Account } from "../.."
 
