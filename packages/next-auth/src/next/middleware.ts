--- conflicted
+++ resolved
@@ -90,7 +90,7 @@
    * The same `secret` used in the `NextAuth` configuration.
    * Defaults to the `NEXTAUTH_SECRET` environment variable.
    */
-  secret?: NextAuthOptions["secret"]
+  secret?: AuthOptions["secret"]
   /**
    * If set to `true`, NextAuth.js will use either the `x-forwarded-host` or `host` headers,
    * instead of `NEXTAUTH_URL`
@@ -100,16 +100,12 @@
    * You should **try to avoid using advanced options** unless you are very comfortable using them.
    * @default Boolean(process.env.VERCEL ?? process.env.AUTH_TRUST_HOST)
    */
-  trustHost?: NextAuthOptions["trustHost"]
+  trustHost?: AuthOptions["trustHost"]
 }
 
 async function handleMiddleware(
   req: NextRequest,
-<<<<<<< HEAD
-  options: NextAuthMiddlewareOptions | undefined,
-=======
   options: NextAuthMiddlewareOptions | undefined = {},
->>>>>>> 7e91d7df
   onSuccess?: (token: JWT | null) => ReturnType<NextMiddleware>
 ) {
   const { pathname, search, origin, basePath } = req.nextUrl
